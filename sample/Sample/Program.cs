﻿using System;

using System.IO;
using System.Linq;
using System.Collections.Generic;
using System.Threading;

using Microsoft.Extensions.Configuration;

using Serilog;
using Serilog.Core;
using Serilog.Events;
<<<<<<< HEAD
using System.Collections.Generic;
using Serilog.Debugging;
=======
>>>>>>> f0b1952f

namespace Sample
{
    public class Program
    {
        public static void Main(string[] args)
        {
<<<<<<< HEAD
            SelfLog.Enable(Console.Error);
=======
            Thread.CurrentThread.Name = "Main thread";
>>>>>>> f0b1952f

            var configuration = new ConfigurationBuilder()
                .SetBasePath(Directory.GetCurrentDirectory())
                .AddJsonFile(path: "appsettings.json", optional: false, reloadOnChange: true)
                .Build();

            var logger = new LoggerConfiguration()
                .ReadFrom.Configuration(configuration)
                .CreateLogger();

            logger.Information("Args: {a}", args);

            do
            {
                logger.ForContext<Program>().Information("Hello, world!");
                logger.ForContext<Program>().Error("Hello, world!");
                logger.ForContext(Constants.SourceContextPropertyName, "Microsoft").Warning("Hello, world!");
                logger.ForContext(Constants.SourceContextPropertyName, "Microsoft").Error("Hello, world!");
                logger.ForContext(Constants.SourceContextPropertyName, "MyApp.Something.Tricky").Verbose("Hello, world!");

                logger.Information("Destructure with max object nesting depth:\n{@NestedObject}",
                    new { FiveDeep = new { Two = new { Three = new { Four = new { Five = "the end" } } } } });

                logger.Information("Destructure with max string length:\n{@LongString}",
                    new { TwentyChars = "0123456789abcdefghij" });

                logger.Information("Destructure with max collection count:\n{@BigData}",
                    new { TenItems = new[] { "one", "two", "three", "four", "five", "six", "seven", "eight", "nine", "ten" } });

                logger.Information("Destructure with policy to strip password:\n{@LoginData}",
                    new LoginData { Username = "BGates", Password = "isityearoflinuxyet" });

                Console.WriteLine("\nPress \"q\" to quit, or any other key to run again.\n");
            }
            while (!args.Contains("--run-once") && (Console.ReadKey().KeyChar != 'q'));
        }
    }

    // The filter syntax in the sample configuration file is
    // processed by the Serilog.Filters.Expressions package.
    public class CustomFilter : ILogEventFilter
    {
        public bool IsEnabled(LogEvent logEvent)
        {
            return true;
        }
    }

    public class LoginData
    {
        public string Username;
        public string Password;
    }

    public class CustomPolicy : IDestructuringPolicy
    {
        public bool TryDestructure(object value, ILogEventPropertyValueFactory propertyValueFactory, out LogEventPropertyValue result)
        {
            result = null;

            if (value is LoginData)
            {
                result = new StructureValue(
                    new List<LogEventProperty>
                    {
                        new LogEventProperty("Username", new ScalarValue(((LoginData)value).Username))
                    });
            }

            return (result != null);
        }
    }
}<|MERGE_RESOLUTION|>--- conflicted
+++ resolved
@@ -10,11 +10,8 @@
 using Serilog;
 using Serilog.Core;
 using Serilog.Events;
-<<<<<<< HEAD
 using System.Collections.Generic;
 using Serilog.Debugging;
-=======
->>>>>>> f0b1952f
 
 namespace Sample
 {
@@ -22,11 +19,7 @@
     {
         public static void Main(string[] args)
         {
-<<<<<<< HEAD
-            SelfLog.Enable(Console.Error);
-=======
             Thread.CurrentThread.Name = "Main thread";
->>>>>>> f0b1952f
 
             var configuration = new ConfigurationBuilder()
                 .SetBasePath(Directory.GetCurrentDirectory())
