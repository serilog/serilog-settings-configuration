﻿using System;
using System.Collections.Generic;
using System.Linq;
using System.Reflection;
using System.Runtime.CompilerServices;
using Microsoft.Extensions.Configuration;
using Microsoft.Extensions.DependencyModel;
using Microsoft.Extensions.Primitives;

using Serilog.Configuration;
using Serilog.Core;
using Serilog.Debugging;
using Serilog.Events;
using System.Text.RegularExpressions;

namespace Serilog.Settings.Configuration
{
    class ConfigurationReader : IConfigurationReader
    {
        const string LevelSwitchNameRegex = @"^\$[A-Za-z]+[A-Za-z0-9]*$";

        static IConfiguration _configuration;

        readonly IConfigurationSection _section;
        readonly DependencyContext _dependencyContext;
        readonly IReadOnlyCollection<Assembly> _configurationAssemblies;

        public ConfigurationReader(IConfiguration configuration, DependencyContext dependencyContext)
        {
            _configuration = configuration ?? throw new ArgumentNullException(nameof(configuration));
            _section = configuration.GetSection(ConfigurationLoggerConfigurationExtensions.DefaultSectionName);
            _dependencyContext = dependencyContext;
            _configurationAssemblies = LoadConfigurationAssemblies();
        }

        // Generally the initial call should use IConfiguration rather than IConfigurationSection, otherwise
        // IConfiguration parameters in the target methods will not be populated.
        ConfigurationReader(IConfigurationSection configSection, DependencyContext dependencyContext)
        {
            _section = configSection ?? throw new ArgumentNullException(nameof(configSection));
            _dependencyContext = dependencyContext;
            _configurationAssemblies = LoadConfigurationAssemblies();
        }

        // Used internally for processing nested configuration sections -- see GetMethodCalls below.
        internal ConfigurationReader(IConfigurationSection configSection, IReadOnlyCollection<Assembly> configurationAssemblies, DependencyContext dependencyContext)
        {
            _section = configSection ?? throw new ArgumentNullException(nameof(configSection));
            _dependencyContext = dependencyContext;
            _configurationAssemblies = configurationAssemblies ?? throw new ArgumentNullException(nameof(configurationAssemblies));
        }

        public void Configure(LoggerConfiguration loggerConfiguration)
        {
            var declaredLevelSwitches = ProcessLevelSwitchDeclarations();
            ApplyMinimumLevel(loggerConfiguration, declaredLevelSwitches);
            ApplyEnrichment(loggerConfiguration, declaredLevelSwitches);
            ApplyFilters(loggerConfiguration, declaredLevelSwitches);
            ApplyDestructuring(loggerConfiguration, declaredLevelSwitches);
            ApplySinks(loggerConfiguration, declaredLevelSwitches);
            ApplyAuditSinks(loggerConfiguration, declaredLevelSwitches);
        }

        IReadOnlyDictionary<string, LoggingLevelSwitch> ProcessLevelSwitchDeclarations()
        {
            var levelSwitchesDirective = _section.GetSection("LevelSwitches");
            var namedSwitches = new Dictionary<string, LoggingLevelSwitch>();
            foreach (var levelSwitchDeclaration in levelSwitchesDirective.GetChildren())
            {
                var switchName = levelSwitchDeclaration.Key;
                var switchInitialLevel = levelSwitchDeclaration.Value;
                // switchName must be something like $switch to avoid ambiguities
                if (!IsValidSwitchName(switchName))
                {
                    throw new FormatException($"\"{switchName}\" is not a valid name for a Level Switch declaration. Level switch must be declared with a '$' sign, like \"LevelSwitches\" : {{\"$switchName\" : \"InitialLevel\"}}");
                }
                LoggingLevelSwitch newSwitch;
                if (string.IsNullOrEmpty(switchInitialLevel))
                {
                    newSwitch = new LoggingLevelSwitch();
                }
                else
                {
                    var initialLevel = ParseLogEventLevel(switchInitialLevel);
                    newSwitch = new LoggingLevelSwitch(initialLevel);
                }
                namedSwitches.Add(switchName, newSwitch);
            }
            return namedSwitches;
        }

        void ApplyMinimumLevel(LoggerConfiguration loggerConfiguration, IReadOnlyDictionary<string, LoggingLevelSwitch> declaredLevelSwitches)
        {
            var minimumLevelDirective = _section.GetSection("MinimumLevel");

            var defaultMinLevelDirective = minimumLevelDirective.Value != null ? minimumLevelDirective : minimumLevelDirective.GetSection("Default");
            if (defaultMinLevelDirective.Value != null)
            {
                ApplyMinimumLevel(defaultMinLevelDirective, (configuration, levelSwitch) => configuration.ControlledBy(levelSwitch));
            }

            var minLevelControlledByDirective = minimumLevelDirective.GetSection("ControlledBy");
            if (minLevelControlledByDirective.Value != null)
            {
                var globalMinimumLevelSwitch = declaredLevelSwitches.LookUpSwitchByName(minLevelControlledByDirective.Value);
                // not calling ApplyMinimumLevel local function because here we have a reference to a LogLevelSwitch already
                loggerConfiguration.MinimumLevel.ControlledBy(globalMinimumLevelSwitch);
            }

            foreach (var overrideDirective in minimumLevelDirective.GetSection("Override").GetChildren())
            {
                var overridePrefix = overrideDirective.Key;
                var overridenLevelOrSwitch = overrideDirective.Value;
                if (Enum.TryParse(overridenLevelOrSwitch, out LogEventLevel _))
                {
                    ApplyMinimumLevel(overrideDirective, (configuration, levelSwitch) => configuration.Override(overridePrefix, levelSwitch));
                }
                else
                {
                    var overrideSwitch = declaredLevelSwitches.LookUpSwitchByName(overridenLevelOrSwitch);
                    // not calling ApplyMinimumLevel local function because here we have a reference to a LogLevelSwitch already
                    loggerConfiguration.MinimumLevel.Override(overridePrefix, overrideSwitch);
                }
            }

            void ApplyMinimumLevel(IConfigurationSection directive, Action<LoggerMinimumLevelConfiguration, LoggingLevelSwitch> applyConfigAction)
            {
                var minimumLevel = ParseLogEventLevel(directive.Value);

                var levelSwitch = new LoggingLevelSwitch(minimumLevel);
                applyConfigAction(loggerConfiguration.MinimumLevel, levelSwitch);

                ChangeToken.OnChange(
                    directive.GetReloadToken,
                    () =>
                    {
                        if (Enum.TryParse(directive.Value, out minimumLevel))
                            levelSwitch.MinimumLevel = minimumLevel;
                        else
                            SelfLog.WriteLine($"The value {directive.Value} is not a valid Serilog level.");
                    });
            }
        }

        void ApplyFilters(LoggerConfiguration loggerConfiguration, IReadOnlyDictionary<string, LoggingLevelSwitch> declaredLevelSwitches)
        {
            var filterDirective = _section.GetSection("Filter");
            if (filterDirective.GetChildren().Any())
            {
                var methodCalls = GetMethodCalls(filterDirective);
                CallConfigurationMethods(methodCalls, FindFilterConfigurationMethods(_configurationAssemblies), loggerConfiguration.Filter, declaredLevelSwitches);
            }
        }

        void ApplyDestructuring(LoggerConfiguration loggerConfiguration, IReadOnlyDictionary<string, LoggingLevelSwitch> declaredLevelSwitches)
        {
            var destructureDirective = _section.GetSection("Destructure");
            if (destructureDirective.GetChildren().Any())
            {
                var methodCalls = GetMethodCalls(destructureDirective);
                CallConfigurationMethods(methodCalls, FindDestructureConfigurationMethods(_configurationAssemblies), loggerConfiguration.Destructure, declaredLevelSwitches);
            }
        }

        void ApplySinks(LoggerConfiguration loggerConfiguration, IReadOnlyDictionary<string, LoggingLevelSwitch> declaredLevelSwitches)
        {
            var writeToDirective = _section.GetSection("WriteTo");
            if (writeToDirective.GetChildren().Any())
            {
                var methodCalls = GetMethodCalls(writeToDirective);
                CallConfigurationMethods(methodCalls, FindSinkConfigurationMethods(_configurationAssemblies), loggerConfiguration.WriteTo, declaredLevelSwitches);
            }
        }

        void ApplyAuditSinks(LoggerConfiguration loggerConfiguration, IReadOnlyDictionary<string, LoggingLevelSwitch> declaredLevelSwitches)
        {
            var auditToDirective = _section.GetSection("AuditTo");
            if (auditToDirective.GetChildren().Any())
            {
                var methodCalls = GetMethodCalls(auditToDirective);
                CallConfigurationMethods(methodCalls, FindAuditSinkConfigurationMethods(_configurationAssemblies), loggerConfiguration.AuditTo, declaredLevelSwitches);
            }
        }

        void IConfigurationReader.ApplySinks(LoggerSinkConfiguration loggerSinkConfiguration, IReadOnlyDictionary<string, LoggingLevelSwitch> declaredLevelSwitches)
        {
            var methodCalls = GetMethodCalls(_section);
            CallConfigurationMethods(methodCalls, FindSinkConfigurationMethods(_configurationAssemblies), loggerSinkConfiguration, declaredLevelSwitches);
        }

        void ApplyEnrichment(LoggerConfiguration loggerConfiguration, IReadOnlyDictionary<string, LoggingLevelSwitch> declaredLevelSwitches)
        {
            var enrichDirective = _section.GetSection("Enrich");
            if (enrichDirective.GetChildren().Any())
            {
                var methodCalls = GetMethodCalls(enrichDirective);
                CallConfigurationMethods(methodCalls, FindEventEnricherConfigurationMethods(_configurationAssemblies), loggerConfiguration.Enrich, declaredLevelSwitches);
            }

            var propertiesDirective = _section.GetSection("Properties");
            if (propertiesDirective.GetChildren().Any())
            {
                foreach (var enrichProperyDirective in propertiesDirective.GetChildren())
                {
                    loggerConfiguration.Enrich.WithProperty(enrichProperyDirective.Key, enrichProperyDirective.Value);
                }
            }
        }

        internal ILookup<string, Dictionary<string, IConfigurationArgumentValue>> GetMethodCalls(IConfigurationSection directive)
        {
            var children = directive.GetChildren().ToList();

            var result =
                (from child in children
                 where child.Value != null // Plain string
                 select new { Name = child.Value, Args = new Dictionary<string, IConfigurationArgumentValue>() })
                     .Concat(
                (from child in children
                 where child.Value == null
                 let name = GetSectionName(child)
                 let callArgs = (from argument in child.GetSection("Args").GetChildren()
                                 select new
                                 {
                                     Name = argument.Key,
                                     Value = GetArgumentValue(argument)
                                 }).ToDictionary(p => p.Name, p => p.Value)
                 select new { Name = name, Args = callArgs }))
                     .ToLookup(p => p.Name, p => p.Args);

            return result;

            IConfigurationArgumentValue GetArgumentValue(IConfigurationSection argumentSection)
            {
                IConfigurationArgumentValue argumentValue;

                // Reject configurations where an element has both scalar and complex
                // values as a result of reading multiple configuration sources.
                if (argumentSection.Value != null && argumentSection.GetChildren().Any())
                    throw new InvalidOperationException(
                        $"The value for the argument '{argumentSection.Path}' is assigned different value " +
                        "types in more than one configuration source. Ensure all configurations consistently " +
                        "use either a scalar (int, string, boolean) or a complex (array, section, list, " +
                        "POCO, etc.) type for this argument value.");

                if (argumentSection.Value != null)
                {
                    argumentValue = new StringArgumentValue(() => argumentSection.Value, argumentSection.GetReloadToken);
                }
                else
                {
                    argumentValue = new ObjectArgumentValue(argumentSection, _configurationAssemblies, _dependencyContext);
                }

                return argumentValue;
            }

            string GetSectionName(IConfigurationSection s)
            {
                var name = s.GetSection("Name");
                if (name.Value == null)
                    throw new InvalidOperationException($"The configuration value in {name.Path} has no 'Name' element.");

                return name.Value;
            }
        }

        IReadOnlyCollection<Assembly> LoadConfigurationAssemblies()
        {
            var assemblies = new Dictionary<string, Assembly>();

            var usingSection = _section.GetSection("Using");
            if (usingSection.GetChildren().Any())
            {
                foreach (var simpleName in usingSection.GetChildren().Select(c => c.Value))
                {
                    if (string.IsNullOrWhiteSpace(simpleName))
                        throw new InvalidOperationException(
                            "A zero-length or whitespace assembly name was supplied to a Serilog.Using configuration statement.");

                    var assembly = Assembly.Load(new AssemblyName(simpleName));
                    if (!assemblies.ContainsKey(assembly.FullName))
                        assemblies.Add(assembly.FullName, assembly);
                }
            }

            foreach (var assemblyName in GetSerilogConfigurationAssemblies())
            {
                var assumed = Assembly.Load(assemblyName);
                if (assumed != null && !assemblies.ContainsKey(assumed.FullName))
                    assemblies.Add(assumed.FullName, assumed);
            }

            return assemblies.Values.ToList().AsReadOnly();
        }

        AssemblyName[] GetSerilogConfigurationAssemblies()
        {
            // ReSharper disable once RedundantAssignment
            var query = Enumerable.Empty<AssemblyName>();
            var filter = new Func<string, bool>(name => name != null && name.ToLowerInvariant().Contains("serilog"));

            if (_dependencyContext != null)
            {
                query = from library in _dependencyContext.RuntimeLibraries
                        from assemblyName in library.GetDefaultAssemblyNames(_dependencyContext)
                        where filter(assemblyName.Name)
                        select assemblyName;
            }
            else
            {
                query = from outputAssemblyPath in System.IO.Directory.GetFiles(AppDomain.CurrentDomain.BaseDirectory, "*.dll")
                        let assemblyFileName = System.IO.Path.GetFileNameWithoutExtension(outputAssemblyPath)
                        where filter(assemblyFileName)
                        select AssemblyName.GetAssemblyName(outputAssemblyPath);
            }

            return query.ToArray();
        }

        static void CallConfigurationMethods(ILookup<string, Dictionary<string, IConfigurationArgumentValue>> methods, IList<MethodInfo> configurationMethods, object receiver, IReadOnlyDictionary<string, LoggingLevelSwitch> declaredLevelSwitches)
        {
            foreach (var method in methods.SelectMany(g => g.Select(x => new { g.Key, Value = x })))
            {
                var methodInfo = SelectConfigurationMethod(configurationMethods, method.Key, method.Value);

                if (methodInfo != null)
                {
                    var call = (from p in methodInfo.GetParameters().Skip(1)
                                let directive = method.Value.FirstOrDefault(s => s.Key.Equals(p.Name, StringComparison.OrdinalIgnoreCase))
                                select directive.Key == null ? p.DefaultValue : directive.Value.ConvertTo(p.ParameterType, declaredLevelSwitches)).ToList();

                    var parm = methodInfo.GetParameters().FirstOrDefault(i => i.ParameterType == typeof(IConfiguration));
                    if (parm != null) call[parm.Position - 1] = _configuration;

                    call.Insert(0, receiver);

                    methodInfo.Invoke(null, call.ToArray());
                }
            }
        }

        internal static MethodInfo SelectConfigurationMethod(IEnumerable<MethodInfo> candidateMethods, string name, Dictionary<string, IConfigurationArgumentValue> suppliedArgumentValues)
        {
            // Per issue #111, it is safe to use case-insensitive matching on argument names. The CLR doesn't permit this type
            // of overloading, and the Microsoft.Extensions.Configuration keys are case-insensitive (case is preserved with some
            // config sources, but key-matching is case-insensitive and case-preservation does not appear to be guaranteed).
            return candidateMethods
                .Where(m => m.Name == name &&
<<<<<<< HEAD
                            m.GetParameters().Skip(1).All(p => p.HasDefaultValue || suppliedArgumentValues.Any(s => s.Key == p.Name)))
                .OrderByDescending(m =>
                {
                    var matchingArgs = m.GetParameters().Where(p => suppliedArgumentValues.Any(s => s.Key == p.Name)).ToList();

                    // Prefer the configuration method with most number of matching arguments and of those the ones with
                    // the most string type parameters to predict best match with least type casting
                    return new Tuple<int, int>(
                        matchingArgs.Count,
                        matchingArgs.Count(p => p.ParameterType == typeof(string)));
                })
=======
                            m.GetParameters().Skip(1)
                            .All(p => p.HasDefaultValue || suppliedArgumentValues.Any(s => s.Key.Equals(p.Name, StringComparison.OrdinalIgnoreCase))))
                .OrderByDescending(m =>
                            m.GetParameters().Count(p => suppliedArgumentValues.Any(s => s.Key.Equals(p.Name, StringComparison.OrdinalIgnoreCase))))
>>>>>>> d6118bf5
                .FirstOrDefault();
        }

        internal static IList<MethodInfo> FindSinkConfigurationMethods(IReadOnlyCollection<Assembly> configurationAssemblies)
        {
            var found = FindConfigurationExtensionMethods(configurationAssemblies, typeof(LoggerSinkConfiguration));
            if (configurationAssemblies.Contains(typeof(LoggerSinkConfiguration).GetTypeInfo().Assembly))
                found.AddRange(SurrogateConfigurationMethods.WriteTo);

            return found;
        }

        internal static IList<MethodInfo> FindAuditSinkConfigurationMethods(IReadOnlyCollection<Assembly> configurationAssemblies)
        {
            var found = FindConfigurationExtensionMethods(configurationAssemblies, typeof(LoggerAuditSinkConfiguration));

            return found;
        }

        internal static IList<MethodInfo> FindFilterConfigurationMethods(IReadOnlyCollection<Assembly> configurationAssemblies)
        {
            var found = FindConfigurationExtensionMethods(configurationAssemblies, typeof(LoggerFilterConfiguration));
            if (configurationAssemblies.Contains(typeof(LoggerFilterConfiguration).GetTypeInfo().Assembly))
                found.AddRange(SurrogateConfigurationMethods.Filter);

            return found;
        }

        internal static IList<MethodInfo> FindDestructureConfigurationMethods(IReadOnlyCollection<Assembly> configurationAssemblies)
        {
            var found = FindConfigurationExtensionMethods(configurationAssemblies, typeof(LoggerDestructuringConfiguration));
            if (configurationAssemblies.Contains(typeof(LoggerDestructuringConfiguration).GetTypeInfo().Assembly))
                found.AddRange(SurrogateConfigurationMethods.Destructure);

            return found;
        }

        internal static IList<MethodInfo> FindEventEnricherConfigurationMethods(IReadOnlyCollection<Assembly> configurationAssemblies)
        {
            var found = FindConfigurationExtensionMethods(configurationAssemblies, typeof(LoggerEnrichmentConfiguration));
            if (configurationAssemblies.Contains(typeof(LoggerEnrichmentConfiguration).GetTypeInfo().Assembly))
                found.AddRange(SurrogateConfigurationMethods.Enrich);

            return found;
        }

        internal static List<MethodInfo> FindConfigurationExtensionMethods(IReadOnlyCollection<Assembly> configurationAssemblies, Type configType)
        {
            return configurationAssemblies
                .SelectMany(a => a.ExportedTypes
                    .Select(t => t.GetTypeInfo())
                    .Where(t => t.IsSealed && t.IsAbstract && !t.IsNested))
                .SelectMany(t => t.DeclaredMethods)
                .Where(m => m.IsStatic && m.IsPublic && m.IsDefined(typeof(ExtensionAttribute), false))
                .Where(m => m.GetParameters()[0].ParameterType == configType)
                .ToList();
        }

        internal static bool IsValidSwitchName(string input)
        {
            return Regex.IsMatch(input, LevelSwitchNameRegex);
        }

        internal static LogEventLevel ParseLogEventLevel(string value)
        {
            if (!Enum.TryParse(value, out LogEventLevel parsedLevel))
                throw new InvalidOperationException($"The value {value} is not a valid Serilog level.");
            return parsedLevel;
        }

    }
}<|MERGE_RESOLUTION|>--- conflicted
+++ resolved
@@ -347,11 +347,11 @@
             // config sources, but key-matching is case-insensitive and case-preservation does not appear to be guaranteed).
             return candidateMethods
                 .Where(m => m.Name == name &&
-<<<<<<< HEAD
-                            m.GetParameters().Skip(1).All(p => p.HasDefaultValue || suppliedArgumentValues.Any(s => s.Key == p.Name)))
+                            m.GetParameters().Skip(1)
+                            .All(p => p.HasDefaultValue || suppliedArgumentValues.Any(s => s.Key.Equals(p.Name, StringComparison.OrdinalIgnoreCase))))
                 .OrderByDescending(m =>
                 {
-                    var matchingArgs = m.GetParameters().Where(p => suppliedArgumentValues.Any(s => s.Key == p.Name)).ToList();
+                    var matchingArgs = m.GetParameters().Where(p => suppliedArgumentValues.Any(s => s.Key.Equals(p.Name, StringComparison.OrdinalIgnoreCase)))).ToList();
 
                     // Prefer the configuration method with most number of matching arguments and of those the ones with
                     // the most string type parameters to predict best match with least type casting
@@ -359,12 +359,6 @@
                         matchingArgs.Count,
                         matchingArgs.Count(p => p.ParameterType == typeof(string)));
                 })
-=======
-                            m.GetParameters().Skip(1)
-                            .All(p => p.HasDefaultValue || suppliedArgumentValues.Any(s => s.Key.Equals(p.Name, StringComparison.OrdinalIgnoreCase))))
-                .OrderByDescending(m =>
-                            m.GetParameters().Count(p => suppliedArgumentValues.Any(s => s.Key.Equals(p.Name, StringComparison.OrdinalIgnoreCase))))
->>>>>>> d6118bf5
                 .FirstOrDefault();
         }
 
